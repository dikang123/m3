--- conflicted
+++ resolved
@@ -793,13 +793,8 @@
 
 	err = multiErr.FinalError()
 	n.metrics.bootstrap.ReportSuccessOrError(err, n.nowFn().Sub(callStart))
-<<<<<<< HEAD
-	if err == nil {
-		success = true
-	}
-=======
+
 	success = err == nil
->>>>>>> a8b9e9bd
 	return err
 }
 
